--- conflicted
+++ resolved
@@ -1,10 +1,6 @@
 import { AppProps } from 'next/app';
 
-<<<<<<< HEAD
-import '@/styles/main.css';
-=======
 import '../styles/global.css';
->>>>>>> 9a0e5c13
 
 const MyApp = ({ Component, pageProps }: AppProps) => (
   <Component {...pageProps} />
