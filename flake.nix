{
  description = "Next.js 15 Full-Stack Development Environment - macOS Intel Optimized";

  inputs = {
    nixpkgs.url = "github:NixOS/nixpkgs/nixos-unstable";
    flake-utils.url = "github:numtide/flake-utils";
  };

  outputs = { self, nixpkgs, flake-utils }:
    flake-utils.lib.eachDefaultSystem (system:
      let
        pkgs = nixpkgs.legacyPackages.${system};
        
        # Node.js version (LTS recommended for Next.js 15)
        nodejs = pkgs.nodejs_20;
        
        # macOS-specific configurations
        isDarwin = pkgs.stdenv.isDarwin;
        
        # macOS-specific packages
        darwinDeps = with pkgs; pkgs.lib.optionals isDarwin [
          # macOS development tools
          darwin.apple_sdk.frameworks.Security
          darwin.apple_sdk.frameworks.CoreFoundation
          darwin.apple_sdk.frameworks.SystemConfiguration
          
          # macOS command line tools
          coreutils  # GNU coreutils for consistent behavior
          gnused    # GNU sed instead of BSD sed
          gnutar    # GNU tar instead of BSD tar
          findutils  # GNU find instead of BSD find
          
          # macOS-specific utilities
          terminal-notifier  # Desktop notifications
          trash-cli         # Better rm alternative for macOS
        ];
        
        # System dependencies needed for the project
        systemDeps = with pkgs; [
          # Core development tools
          nodejs
          nodePackages.npm
          nodePackages.pnpm    # Alternative package manager
          yarn                 # Alternative package manager
          
          # Database - PostgreSQL optimized for macOS
          postgresql_15
          
          # Development tools
          git
          curl
          wget
          
          # Build tools that might be needed by native modules
          gcc
          gnumake
          python3
          pkg-config
          autoconf
          automake
          libtool
          
          # Image processing (for Next.js image optimization)
          vips
          imagemagick
          
          # Playwright dependencies for E2E testing
          playwright-driver.browsers
          
          # Additional development tools
          jq                 # JSON processing
          tree               # Directory structure viewing
          fd                 # File finding (faster than find)
          ripgrep           # Fast grep replacement
          bat               # Better cat with syntax highlighting
          
          # SSL/TLS for HTTPS development
          openssl
          
          # Development servers and tools
          httpie            # Better curl for API testing
          watchman          # File watching (used by React Native, Metro)
          
          # Process management
          tmux              # Terminal multiplexer
          htop              # Process viewer
          
          # macOS-specific tools
          fswatch           # File system watching (macOS optimized)
          
          # Docker support (if needed)
          docker-compose
        ] ++ darwinDeps;

        # Environment variables for development
        shellEnvVars = {
          # Node.js configuration
          NODE_ENV = "development";
          
          # PostgreSQL configuration for local development (macOS paths)
          PGDATA = "$PWD/.postgres";
          PGHOST = "localhost";
          PGPORT = "5432";
          PGDATABASE = "development";
          PGUSER = "development";
          
          # Development database URL
          DATABASE_URL = "postgresql://development:development@localhost:5432/development";
          
          # Enable Turbopack for faster builds
          TURBOPACK = "1";
          
          # Playwright configuration
          PLAYWRIGHT_BROWSERS_PATH = "${pkgs.playwright-driver.browsers}";
          PLAYWRIGHT_SKIP_BROWSER_DOWNLOAD = "1";
          
          # macOS-specific optimizations
          OBJC_DISABLE_INITIALIZE_FORK_SAFETY = "YES";  # Fix for some Node.js native modules
          
          # Development optimizations
          FORCE_COLOR = "1";           # Enable colors in terminal
          TERM = "xterm-256color";     # Better terminal support
          
          # Memory and performance tuning for macOS
          NODE_OPTIONS = "--max-old-space-size=4096";  # Increase Node.js memory limit
          
          # Path additions for GNU tools on macOS
<<<<<<< HEAD
          PATH = pkgs.lib.optionalString isDarwin "${pkgs.coreutils}/bin:${pkgs.gnused}/bin:${pkgs.gnutar}/bin:${pkgs.findutils}/bin:$PATH";
=======
          PATH = pkgs.lib.optionalString isDarwin "${pkgs.coreutils}/bin:${pkgs.gnu-sed}/bin:${pkgs.gnu-tar}/bin:${pkgs.findutils}/bin:$PATH";
>>>>>>> 3e0cedb7
        };

        # macOS-specific development scripts
        devScripts = pkgs.writeShellScriptBin "dev-setup" ''
          echo "🍎 Setting up macOS development environment..."
          
          # Temporarily unset PGUSER to avoid confusion during setup
          unset PGUSER
          
          # Check for Xcode Command Line Tools on macOS
          if [[ "$OSTYPE" == "darwin"* ]] && ! xcode-select -p &> /dev/null; then
            echo "⚠️  Xcode Command Line Tools not found. Installing..."
            xcode-select --install
            echo "Please complete the Xcode installation and re-run this script."
            exit 1
          fi
          
          # Initialize PostgreSQL if not exists
          if [ ! -d "$PGDATA" ]; then
            echo "📦 Initializing PostgreSQL database..."
            initdb --auth-local=trust --auth-host=md5 --encoding=UTF8 --locale=C --username=$(whoami)
            
            # macOS-specific PostgreSQL configuration
            echo "port = 5432" >> "$PGDATA/postgresql.conf"
            echo "unix_socket_directories = '$PWD/.postgres'" >> "$PGDATA/postgresql.conf"
            echo "shared_preload_libraries = ''" >> "$PGDATA/postgresql.conf"
            echo "max_connections = 100" >> "$PGDATA/postgresql.conf"
            echo "shared_buffers = 128MB" >> "$PGDATA/postgresql.conf"
            echo "dynamic_shared_memory_type = posix" >> "$PGDATA/postgresql.conf"
            echo "log_statement = 'none'" >> "$PGDATA/postgresql.conf"
            echo "log_min_duration_statement = -1" >> "$PGDATA/postgresql.conf"
            
            # Allow local connections without password
            echo "host all all 127.0.0.1/32 trust" >> "$PGDATA/pg_hba.conf"
            echo "host all all ::1/128 trust" >> "$PGDATA/pg_hba.conf"
          fi
          
          # Start PostgreSQL
          if ! pg_ctl status > /dev/null 2>&1; then
            test -d "$HOME/.postgres" || mkdir "$HOME/.postgres"
            echo "🐘 Starting PostgreSQL..."
            pg_ctl start -l "$PGDATA/postgres.log" -o "-F -p 5432"
            sleep 3
            
            # Wait for PostgreSQL to be ready
            timeout=30
            while ! pg_isready -h localhost -p 5432 > /dev/null 2>&1 && [ $timeout -gt 0 ]; do
              sleep 1
              timeout=$((timeout - 1))
            done
            
            if [ $timeout -eq 0 ]; then
              echo "❌ PostgreSQL failed to start within 30 seconds"
              exit 1
            fi
          fi
          
          # Create database and user if they don't exist
          # Connect as the default user (usually your macOS username)
          DEFAULT_USER=$(whoami)
          
          # Check if development user exists
          if ! psql -h localhost -p 5432 -d postgres -U "$DEFAULT_USER" -c "SELECT 1 FROM pg_user WHERE usename = 'development';" | grep -q 1; then
            echo "🔧 Creating development user..."
            psql -h localhost -p 5432 -d postgres -U "$DEFAULT_USER" -c "CREATE USER development WITH PASSWORD 'development' CREATEDB;"
          fi
          
          # Check if development database exists
          if ! psql -h localhost -p 5432 -d postgres -U "$DEFAULT_USER" -lqt | cut -d \| -f 1 | grep -qw development; then
            echo "🔧 Creating development database..."
            createdb -h localhost -p 5432 -U "$DEFAULT_USER" -O development development
          fi
          
          # Grant necessary permissions
          psql -h localhost -p 5432 -d development -U "$DEFAULT_USER" -c "GRANT ALL PRIVILEGES ON DATABASE development TO development;" || true
          psql -h localhost -p 5432 -d development -U "$DEFAULT_USER" -c "GRANT ALL ON SCHEMA public TO development;" || true
          
          # Create .env.local if it doesn't exist
          if [ ! -f ".env.local" ] && [ -f ".env.example" ]; then
            echo "📝 Creating .env.local from .env.example..."
            cp .env.example .env.local
            echo "DATABASE_URL=postgresql://development:development@localhost:5432/development" >> .env.local
          fi
          
          # macOS notification
          if command -v terminal-notifier &> /dev/null; then
            terminal-notifier -title "Development Environment" -message "Setup complete! Ready to code 🚀"
          fi
          
          echo "✅ Development environment ready!"
          echo ""
          echo "📝 Available commands:"
          echo "  npm run dev       - Start development server (with Turbopack)"
          echo "  npm run build     - Build for production"
          echo "  npm run test      - Run unit tests"
          echo "  npm run test:e2e  - Run E2E tests (Playwright)"
          echo "  npm run db:studio - Open Drizzle Studio"
          echo "  npm run storybook - Run Storybook"
          echo "  dev-stop          - Stop development services"
          echo "  dev-logs          - View PostgreSQL logs"
          echo "  dev-reset         - Reset database (removes all data)"
          echo ""
          echo "🔧 Development tools:"
          echo "  Node.js: $(node --version)"
          echo "  npm: $(npm --version)"
          echo "  PostgreSQL: Running on port 5432"
          echo "  Database: postgresql://development:development@localhost:5432/development"
          echo "  Super user: $(whoami) (for admin tasks)"
          echo ""
          echo "🧪 Test connection:"
          echo "  psql -h localhost -p 5432 -d development -U development"
        '';

        stopScript = pkgs.writeShellScriptBin "dev-stop" ''
          echo "🛑 Stopping development services..."
          
          if pg_ctl status > /dev/null 2>&1; then
            echo "📦 Stopping PostgreSQL..."
            pg_ctl stop -m fast
            echo "✅ PostgreSQL stopped"
          else
            echo "ℹ️  PostgreSQL was not running"
          fi
          
          # Kill any remaining Node.js processes (be careful with this)
          pkill -f "next" 2>/dev/null || true
          pkill -f "turbopack" 2>/dev/null || true
          
          # macOS notification
          if command -v terminal-notifier &> /dev/null; then
            terminal-notifier -title "Development Environment" -message "Services stopped 🛑"
          fi
          
          echo "✅ Development services stopped"
        '';

        logsScript = pkgs.writeShellScriptBin "dev-logs" ''
          echo "📋 Development logs..."
          echo ""
          echo "=== PostgreSQL Logs ==="
          if [ -f "$PGDATA/postgres.log" ]; then
            tail -n 50 "$PGDATA/postgres.log"
          else
            echo "No PostgreSQL logs found"
          fi
          echo ""
          echo "=== PostgreSQL Status ==="
          pg_ctl status || echo "PostgreSQL not running"
          echo ""
          echo "=== PostgreSQL Users ==="
          psql -h localhost -p 5432 -d postgres -U "$(whoami)" -c "SELECT usename, createdb, usesuper FROM pg_user;" 2>/dev/null || echo "Cannot connect to PostgreSQL"
          echo ""
          echo "=== PostgreSQL Databases ==="
          psql -h localhost -p 5432 -d postgres -U "$(whoami)" -c "\l" 2>/dev/null || echo "Cannot connect to PostgreSQL"
        '';

        simpleSetupScript = pkgs.writeShellScriptBin "dev-setup-simple" ''
          #!/bin/bash
          # Simple PostgreSQL setup for development (alternative approach)
          # Run this if dev-setup is having connection issues
          
          set -e
          
          echo "🍎 Simple macOS PostgreSQL setup..."
          
          # Temporarily unset problematic environment variables
          unset PGUSER PGDATABASE
          
          # Get current user
          CURRENT_USER=$(whoami)
          PGDATA="$PWD/.postgres"
          
          echo "📦 Setting up PostgreSQL..."
          
          # Stop any running PostgreSQL
          pg_ctl stop -D "$PGDATA" -m fast 2>/dev/null || true
          
          # Remove existing data directory if corrupted
          if [ -d "$PGDATA" ]; then
              echo "🗑️  Removing existing database..."
              rm -rf "$PGDATA"
          fi
          
          # Initialize fresh database
          echo "🔧 Initializing new database..."
          initdb -D "$PGDATA" --auth-local=trust --auth-host=md5 --encoding=UTF8 --username="$CURRENT_USER"
          
          # Configure PostgreSQL
          echo "⚙️  Configuring PostgreSQL..."
          cat >> "$PGDATA/postgresql.conf" << 'EOF'
port = 5432
unix_socket_directories = '$PWD/.postgres'
shared_preload_libraries = ''
max_connections = 100
shared_buffers = 128MB
dynamic_shared_memory_type = posix
log_statement = 'none'
log_min_duration_statement = -1
EOF
          
          # Set up authentication - allow local connections without password
          cat > "$PGDATA/pg_hba.conf" << 'EOF'
# TYPE  DATABASE        USER            ADDRESS                 METHOD
local   all             all                                     trust
host    all             all             127.0.0.1/32            trust
host    all             all             ::1/128                 trust
EOF
          
          # Start PostgreSQL
          echo "🚀 Starting PostgreSQL..."
          pg_ctl start -D "$PGDATA" -l "$PGDATA/postgres.log" -o "-F -p 5432"
          
          # Wait for startup
          sleep 3
          
          # Create development user and database
          echo "👤 Creating development user..."
          psql -h localhost -p 5432 -d postgres -U "$CURRENT_USER" << 'EOF'
CREATE USER development WITH PASSWORD 'development' CREATEDB;
CREATE DATABASE development OWNER development;
GRANT ALL PRIVILEGES ON DATABASE development TO development;
EOF
          
          # Test connections
          echo "✅ Testing connections..."
          psql -h localhost -p 5432 -d development -U development -c "SELECT 'Connection successful!' as status;"
          
          # Create .env.local if needed
          if [ ! -f ".env.local" ] && [ -f ".env.example" ]; then
              echo "📝 Creating .env.local..."
              cp .env.example .env.local
              echo "DATABASE_URL=postgresql://development:development@localhost:5432/development" >> .env.local
          fi
          
          echo ""
          echo "✅ Simple setup complete!"
          echo "🔗 Database URL: postgresql://development:development@localhost:5432/development"
          echo "🛠️  To stop: pg_ctl stop -D .postgres"
        resetScript = pkgs.writeShellScriptBin "dev-reset" ''
          echo "🔄 Resetting development environment..."
          echo "⚠️  This will delete all data in your development database!"
          read -p "Are you sure? (y/N): " -n 1 -r
          echo
          if [[ $REPLY =~ ^[Yy]$ ]]; then
            echo "🛑 Stopping services..."
            dev-stop
            
            echo "🗑️  Removing database..."
            rm -rf .postgres
            
            echo "🚀 Reinitializing..."
            dev-setup
          else
            echo "❌ Reset cancelled"
          fi
        '';
          echo "🔄 Resetting development environment..."
          echo "⚠️  This will delete all data in your development database!"
          read -p "Are you sure? (y/N): " -n 1 -r
          echo
          if [[ $REPLY =~ ^[Yy]$ ]]; then
            echo "🛑 Stopping services..."
            dev-stop
            
            echo "🗑️  Removing database..."
            rm -rf .postgres
            
            echo "🚀 Reinitializing..."
            dev-setup
          else
            echo "❌ Reset cancelled"
          fi
        '';

      in
      {
        devShells.default = pkgs.mkShell {
          buildInputs = systemDeps ++ [ devScripts stopScript logsScript resetScript simpleSetupScript ];
          
          shellHook = ''
            # Set environment variables
            ${builtins.concatStringsSep "\n" (
              pkgs.lib.mapAttrsToList (name: value: "export ${name}=${value}") shellEnvVars
            )}
            
            # Create necessary directories
            mkdir -p .postgres
            mkdir -p .nix/bin
            
            # macOS-specific ulimit adjustments for development
            ulimit -n 65536 2>/dev/null || true
            
            # Display welcome message
            echo "🍎 Next.js 15 Full-Stack Development Environment"
            echo "🖥️  Platform: macOS Intel (x86_64-darwin)"
            echo "📁 Project: $(basename $PWD)"
            echo ""
            echo "🔧 Development stack ready:"
            echo "  • Node.js: $(node --version)"
            echo "  • npm: $(npm --version) / pnpm: $(pnpm --version)"
            echo "  • PostgreSQL: $(postgres --version | head -n1 | cut -d' ' -f3)"
            echo "  • Playwright: Browsers pre-installed"
            echo "  • Turbopack: Enabled for faster builds"
            echo ""
            echo "🚀 Quick start:"
            echo "  1. Run 'dev-setup' to initialize services"
            echo "  2. Copy/edit .env.local with your configuration"
            echo "  3. Run 'npm install' to install dependencies"
            echo "  4. Run 'npm run dev' to start development"
            echo ""
            echo "🛠️  Helper commands:"
            echo "  • dev-setup        - Initialize development environment"
            echo "  • dev-setup-simple - Alternative setup (if having connection issues)"
            echo "  • dev-stop         - Stop all services"
            echo "  • dev-logs         - View service logs"
            echo "  • dev-reset        - Reset database (removes all data)"
            echo ""
            echo "💡 Run 'dev-setup' to get started!"
          '';
          
          # Enable experimental features for better development experience
          NIX_CONFIG = "experimental-features = nix-command flakes";
        };

        # CI shell optimized for GitHub Actions or similar
        devShells.ci = pkgs.mkShell {
          buildInputs = with pkgs; [
            nodejs
            nodePackages.npm
            git
            postgresql_15
            # Minimal CI environment
          ];
          shellHook = ''
            export NODE_ENV=test
            export CI=true
            export PLAYWRIGHT_SKIP_BROWSER_DOWNLOAD=1
            export PLAYWRIGHT_BROWSERS_PATH="${pkgs.playwright-driver.browsers}"
          '';
        };

        # Production shell
        devShells.production = pkgs.mkShell {
          buildInputs = with pkgs; [
            nodejs
            nodePackages.npm
            postgresql_15
            openssl
          ];
          shellHook = ''
            export NODE_ENV=production
            export NODE_OPTIONS="--max-old-space-size=2048"
          '';
        };

        # Package the application (for deployment)
        packages.default = pkgs.buildNpmPackage {
          pname = "nextjs-app";
          version = "0.1.0";
          
          src = ./.;
          
          # You'll need to run `nix build` once and update this hash
          npmDepsHash = "sha256-AAAAAAAAAAAAAAAAAAAAAAAAAAAAAAAAAAAAAAAAAAA=";
          
          nativeBuildInputs = with pkgs; [
            nodejs
            python3  # For native module compilation
          ] ++ pkgs.lib.optionals isDarwin [
            darwin.apple_sdk.frameworks.Security
          ];
          
          buildPhase = ''
            export NODE_ENV=production
            npm run build
          '';
          
          installPhase = ''
            mkdir -p $out
            cp -r .next $out/
            cp -r public $out/ 2>/dev/null || true
            cp package.json $out/
            cp next.config.* $out/ 2>/dev/null || true
          '';
          
          meta = with pkgs.lib; {
            description = "Next.js 15 Full-Stack Application";
            platforms = platforms.darwin;
          };
        };
      }
    );
}<|MERGE_RESOLUTION|>--- conflicted
+++ resolved
@@ -125,11 +125,7 @@
           NODE_OPTIONS = "--max-old-space-size=4096";  # Increase Node.js memory limit
           
           # Path additions for GNU tools on macOS
-<<<<<<< HEAD
           PATH = pkgs.lib.optionalString isDarwin "${pkgs.coreutils}/bin:${pkgs.gnused}/bin:${pkgs.gnutar}/bin:${pkgs.findutils}/bin:$PATH";
-=======
-          PATH = pkgs.lib.optionalString isDarwin "${pkgs.coreutils}/bin:${pkgs.gnu-sed}/bin:${pkgs.gnu-tar}/bin:${pkgs.findutils}/bin:$PATH";
->>>>>>> 3e0cedb7
         };
 
         # macOS-specific development scripts
